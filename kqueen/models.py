from importlib import import_module
from flask import current_app as app

from kqueen.kubeapi import KubernetesAPI
from kqueen.storages.etcd import IdField
from kqueen.storages.etcd import JSONField
from kqueen.storages.etcd import Model
from kqueen.storages.etcd import ModelMeta
from kqueen.storages.etcd import StringField

import logging

logging.basicConfig(level=logging.DEBUG)
logger = logging.getLogger(__name__)

#
# Model definition
#


class Cluster(Model, metaclass=ModelMeta):
    id = IdField()
    name = StringField()
    provisioner = StringField()
    state = StringField()
    kubeconfig = JSONField()
    metadata = JSONField()

    def get_state(self):
        if self.state != app.config['CLUSTER_PROVISIONING_STATE']:
            return self.state
        try:
            cluster = self.engine.cluster_get()
            if cluster['state'] == app.config['CLUSTER_PROVISIONING_STATE']:
                return self.state
            self.state = cluster['state']
            self.save()
        except:
            pass
        return self.state

    def get_provisioner(self):
        try:
            provisioner = Provisioner.load(self.provisioner)
        except:
            provisioner = None
        return provisioner

    @property
    def engine(self):
        provisioner = self.get_provisioner()
        if provisioner:
            _class = provisioner.get_engine_cls()
            if _class:
                parameters = provisioner.parameters or {}
                return _class(self, **parameters)
        return None

    def get_kubeconfig(self):
        if self.kubeconfig:
            return self.kubeconfig
        kubeconfig = self.engine.get_kubeconfig()
        self.kubeconfig = kubeconfig
        self.save()
        return kubeconfig

    def status(self):
        """Return information about Kubernetes cluster"""
        try:
            kubernetes = KubernetesAPI(cluster=self)

            out = {
                'nodes': kubernetes.list_nodes(),
                'version': kubernetes.get_version(),
                'nodes_pods': kubernetes.count_pods_by_node(),
                'pods': kubernetes.list_pods(),
                'services': kubernetes.list_services(),
                'deployments': kubernetes.list_deployments(),
            }

        except:
            out = {}

        return out

    def topology_data(self):
        """
        Return information about Kubernetes cluster in format used in
        visual processing.
        """
        raw_data = []
        kubernetes = KubernetesAPI(cluster=self)

        nodes = kubernetes.list_nodes()
        for node in nodes:
            node['kind'] = 'Node'

        pods = kubernetes.list_pods()
        for pod in pods:
            pod['kind'] = 'Pod'

        services = kubernetes.list_services()
        for service in services:
            service['kind'] = 'Service'

        raw_data = nodes + pods + services

        resources = {datum['metadata']['uid']: datum for datum in raw_data}
        relations = []

        node_name_2_uid = {}
        service_run_2_uid = {}

        for resource_id, resource in resources.items():
            # Add node name to uid mapping
            if resource['kind'] == 'Node':
                node_name_2_uid[resource['metadata']['name']] = resource_id

            # Add service run selector to uid_mapping
            if resource['kind'] == 'Service' and resource['spec'].get('selector', {}) is not None:
                if resource['spec'].get('selector', {}).get('run', False):
                    service_run_2_uid[resource['spec']['selector']['run']] = resource_id

            # Add Containers as top-level resource
            """
            if resource['kind'] == 'Pod':
                for container in resource['spec']['containers']:
                    container_id = "{1}-{2}".format(
                        resource['metadata']['uid'], container['name'])
                    resources[container_id] = {
                        'metadata': container,
                        'kind': 'Container'
                    }
                    relations.append({
                        'source': resource_id,
                        'target': container_id,
                    })
            """

        for resource_id, resource in resources.items():
            if resource['kind'] == 'Pod':

#                logger.info(resource['spec'])
                # define relationship between pods and nodes
                if resource['spec']['node_name'] is not None:
                    relations.append({
                        'source': resource_id,
                        'target': node_name_2_uid[resource['spec']['node_name']]
                    })

                # define relationships between pods and rep sets and
                # replication controllers
                if resource['metadata'].get('ownerReferences', False):
                    relations.append({
                        'source': resource['metadata']['ownerReferences'][0]['uid'],
                        'target': resource_id
                    })

                # rel'n between pods and services
                if resource['spec'].get('selector', {}).get('run', False):
                    relations.append({
                        'source': resource_id,
                        'target': service_run_2_uid(resource['metadata']['labels']['run'])
                    })

        out = {
            'items': resources,
            'relations': relations,
            'kinds': {
                'Pod': '',
            }
        }
#        except:
#            out = {
#                'items': [],
#                'relations': []
#            }

        return out


class Provisioner(Model, metaclass=ModelMeta):
    id = IdField()
    name = StringField()
    engine = StringField()
    state = StringField()
    parameters = JSONField()

    def get_engine_cls(self):
        """Return engine class"""
        try:
            module_path = '.'.join(self.engine.split('.')[:-1])
            class_name = self.engine.split('.')[-1]
            module = import_module(module_path)
            _class = getattr(module, class_name)
        except:
            _class = None
        return _class

    @property
    def engine_name(self):
        return getattr(self.get_engine_cls(), 'verbose_name', self.engine)

    def engine_status(self, save=True):
        state = app.config['PROVISIONER_UNKNOWN_STATE']
        klass = self.get_engine_cls()
        if klass:
            state = klass.engine_status()
        if save:
            self.state = state
            self.save()
        return state

<<<<<<< HEAD
    def alive(self):
        """Test availability of provisioner and return bool"""
        return True
=======
    def save(self, check_status=True):
        if check_status:
            self.state = self.engine_status(save=False)
        return super(Provisioner, self).save()
>>>>>>> e223cb6d
<|MERGE_RESOLUTION|>--- conflicted
+++ resolved
@@ -140,7 +140,6 @@
         for resource_id, resource in resources.items():
             if resource['kind'] == 'Pod':
 
-#                logger.info(resource['spec'])
                 # define relationship between pods and nodes
                 if resource['spec']['node_name'] is not None:
                     relations.append({
@@ -211,13 +210,11 @@
             self.save()
         return state
 
-<<<<<<< HEAD
     def alive(self):
         """Test availability of provisioner and return bool"""
         return True
-=======
+
     def save(self, check_status=True):
         if check_status:
             self.state = self.engine_status(save=False)
-        return super(Provisioner, self).save()
->>>>>>> e223cb6d
+        return super(Provisioner, self).save()