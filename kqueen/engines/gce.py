from google.oauth2 import service_account
from kqueen.config import current_config
from kqueen.engines.base import BaseEngine

import googleapiclient.discovery
import logging
import requests

logger = logging.getLogger('kqueen_api')
config = current_config()


STATE_MAP = {
    'PROVISIONING': config.get('CLUSTER_PROVISIONING_STATE'),
    'RUNNING': config.get('CLUSTER_OK_STATE'),
    'STOPPING': config.get('CLUSTER_DEPROVISIONING_STATE'),
    'RECONCILING': config.get('CLUSTER_UPDATING_STATE')
}


class GceEngine(BaseEngine):
    """
    Google Container Engine
    """
    name = 'gce'
    verbose_name = 'Google Kubernetes Engine'
    # TODO: only subset of possible choices for zone are listed in parameter_schema,
    # we could add more later, here is the list of possible choices:
    # https://cloud.google.com/compute/docs/regions-zones/
    # TODO: only subset of possible choices for machine_type are listed in parameter_schema,
    # we could add more later, here is the list of possible choices:
    # https://cloud.google.com/compute/docs/machine-types
    parameter_schema = {
        'provisioner': {
            'service_account_info': {
                'type': 'json_file',
                'label': 'Service Account File (JSON)',
                'order': 0,
                'validators': {
                    'required': True,
                    'jsonfile': [
                        'private_key_id',
                        'private_key',
                        'client_email',
                        'client_id',
                        'auth_uri',
                        'token_uri'
                    ]
                }
            }
        },
        'cluster': {
            'node_count': {
                'type': 'integer',
                'label': 'Node Count',
                'order': 1,
                'default': 1,
                'class_name': 'gke_node_count',
                'validators': {
                    'required': True,
                    'min': 1,
                    'number': True
                }
            },
            'zone': {
                'type': 'select',
                'label': 'Zone',
                'order': 2,
                'choices': [
                    ('us-central1-a', 'US - Central 1 - A'),
                    ('us-west1-a', 'US - West 1 - A'),
                    ('us-east1-b', 'US - East 1 - B'),
                    ('us-east4-a', 'US - East 4 - A'),
                    ('northamerica-northeast1-a', 'North America - Northeast 1 - A'),
                    ('southamerica-east1-a', 'South America - East 1 - A'),
                    ('europe-west1-b', 'Europe - West 1 - B'),
                    ('europe-west2-a', 'Europe - West 2 - A'),
                    ('europe-west3-a', 'Europe - West 3 - A'),
                    ('europe-west4-b', 'Europe - West 4 - B'),
                    ('asia-northeast1-a', 'Asia - Northeast 1 - A'),
                    ('asia-east1-a', 'Asia - East 1 - A'),
                    ('asia-southeast1-a', 'Asia - Southeast 1 - A'),
                    ('australia-southeast1-a', 'Australia Southeast 1 - A')
                ],
                'validators': {
                    'required': True
                }
            },
            'machine_type': {
                'type': 'select',
                'label': 'Machine Type',
                'order': 3,
                'choices': [
                    ('n1-standard-1', 'Standart: 1 vCPU, 3.75 GB RAM'),
                    ('n1-standard-2', 'Standart: 2 vCPU, 7.5 GB RAM'),
                    ('n1-standard-4', 'Standart: 4 vCPU, 15 GB RAM'),
                    ('n1-standard-8', 'Standart: 8 vCPU, 30 GB RAM'),
                    ('n1-standard-16', 'Standart: 16 vCPU, 60 GB RAM'),
                    ('n1-standard-32', 'Standart: 32 vCPU, 120 GB RAM'),
                    ('n1-standard-64', 'Standart: 64 vCPU, 240 GB RAM')
                ],
                'validators': {
                    'required': True
                }
            },
            'network_range': {
                'type': 'text',
                'label': 'Network range CIDR',
<<<<<<< HEAD
                'order': 5,
=======
                'order': 4,
>>>>>>> 2193fa13
                'placeholder': '10.0.0.0/14',
                'validators': {
                    'required': False,
                    'regexp': '(^(([0-9]|[1-9][0-9]|1[0-9]{2}|2[0-4][0-9]|25[0-5])\.){3}'
                              '([0-9]|[1-9][0-9]|1[0-9]{2}|2[0-4][0-9]|25[0-5])'
                              '(/([0-9]|[1-9][0-9]|2[0-4]))?$)?'
                }
            },
            'network_policy': {
                'type': 'select',
                'label': 'Network Policy',
                'order': 5,
                'choices': [
                    ('PROVIDER_UNSPECIFIED', '(None)'),
                    ('CALICO', 'Calico')
                ],
                'default': 'PROVIDER_UNSPECIFIED',
                'validators': {
<<<<<<< HEAD
                    'required': True
=======
                    'required': False
>>>>>>> 2193fa13
                },
                'class_name': 'network-policy'
            }
        }
    }

    def __init__(self, cluster, **kwargs):
        """
        Implementation of :func:`~kqueen.engines.base.BaseEngine.__init__`
        """
        # Call parent init to save cluster on self
        super(GceEngine, self).__init__(cluster, **kwargs)
        # Client initialization
        self.service_account_info = kwargs.get('service_account_info', {})
        self.project = self.service_account_info.get('project_id', '')
        self.zone = kwargs.get('zone', '-')
        self.cluster_id = 'a' + self.cluster.id.replace('-', '')

        # Generate metadata for Network Policies if empty
        if not isinstance(cluster.metadata.get('network_policy'), dict):
            network_provider = kwargs.get('network_policy', 'PROVIDER_UNSPECIFIED')
            self.cluster.metadata['network_policy'] = {
                'provider': network_provider,
                'enabled': network_provider != 'PROVIDER_UNSPECIFIED'
            }
            logger.debug('Generate metadata for network policies: {}'
                         .format(self.cluster.metadata['network_policy']))
            self.cluster.save()

        meta = self.cluster.metadata
        self.cluster_config = {
            'cluster': {
                'name': self.cluster_id,
                'initialNodeCount': kwargs.get('node_count', 1),
                'nodeConfig': {
                    'machineType': kwargs.get('machine_type', 'n1-standard-1')
                },
                'addonsConfig': {
                    'networkPolicyConfig': {
                        'disabled': meta['network_policy'].get('provider', 'PROVIDER_UNSPECIFIED') == 'PROVIDER_UNSPECIFIED'
                    }
                },
                'clusterIpv4Cidr': kwargs.get('network_range', ''),
                'networkPolicy': {
                    'provider': meta['network_policy'].get('provider', 'PROVIDER_UNSPECIFIED'),
                    'enabled': meta['network_policy'].get('enabled', False)
                }
            }
        }

        logger.debug('GKE cluster configuration: {}'.format(self.cluster_config))
        self.client = self._get_client()
        # Cache settings
        self.cache_timeout = 5 * 60

    def _get_client(self):
        """
        Initialize Google client
        Construct service account credentials using the service account key file

        """
        credentials = service_account.Credentials.from_service_account_info(self.service_account_info)
        client = googleapiclient.discovery.build('container', 'v1', credentials=credentials)

        return client

    def provision(self, **kwargs):
        """
        Implementation of :func:`~kqueen.engines.base.BaseEngine.provision`
        """

        request = self.client.projects().zones().clusters().create(projectId=self.project,
                                                                   zone=self.zone,
                                                                   body=self.cluster_config)
        cluster_config = self.cluster_config['cluster']
        network_meta = self.cluster.metadata['network_policy']
        if network_meta['provider'] == 'CALICO' and int(cluster_config['initialNodeCount']) < 2:
            msg = 'Setting {} Network Policy for the cluster {} denied due to '\
                  'unsupported configuration. The minimal size of the '\
                  'cluster to run network policy enforcement is 2 '\
                  'n1-standard-1 instances'.format(network_meta['provider'],
                                                   self.cluster_id)
            logger.error(msg)
            return False, msg
        try:
            request.execute()
            # TODO: check if provisioning response is healthy
        except Exception as e:
            msg = 'Creating cluster {} failed with the following reason: {}'.format(self.cluster_id,
                                                                                    e)
            logger.exception(msg)
            return False, msg

        if cluster_config['networkPolicy']['provider'] != 'PROVIDER_UNSPECIFIED':
            network_meta['provider'] = cluster_config['networkPolicy']['provider']
            network_meta['enabled'] = cluster_config['networkPolicy']['enabled']
            logger.debug('Provisioning cluster {} started, updating metadata...{}'
                         .format(self.cluster_id, self.cluster.metadata))
            self.cluster.save()

        return True, None

    def deprovision(self, **kwargs):
        """
        Implementation of :func:`~kqueen.engines.base.BaseEngine.deprovision`
        """
        # test if cluster is considered deprovisioned by the base method
        result, error = super(GceEngine, self).deprovision(**kwargs)
        if result:
            return result, error
        request = self.client.projects().zones().clusters().delete(projectId=self.project,
                                                                   zone=self.zone,
                                                                   clusterId=self.cluster_id)
        try:
            request.execute()
            # TODO: check if provisioning response is healthy
        except Exception as e:
            msg = 'Deleting cluster {} failed with following reason: {}'.format(self.cluster_id,
                                                                                repr(e))
            logger.exception(msg)
            return False, msg

        return True, None

    def resize(self, node_count, **kwargs):

        if int(node_count) < 2 and \
           self.cluster_config['cluster']['networkPolicy']['enabled'] is True:
            msg = 'Resizing cluster {} denied. The minimum size cluster to run \
                   network policy enforcement is 2 n1-standard-1 instances.\
                   Otherwise, turn off network policy before resizing.'\
                   .format(self.cluster_id)
            logger.error(msg)
            return False, msg

        request = self.client.projects().zones().clusters().nodePools().setSize(
            nodePoolId='default-pool',
            clusterId=self.cluster_id,
            zone=self.zone,
            body={'nodeCount': node_count},
            projectId=self.project
        )
        try:
            request.execute()
        except Exception as e:
            msg = 'Resizing cluster {} failed with the following reason: {}'\
                  .format(self.cluster_id, repr(e))
            logger.exception(msg)
            return False, msg

        self.cluster.metadata['node_count'] = node_count
        self.cluster.save()

        return True, None

    def set_network_policy(self, network_provider='CALICO', enabled=False, **kwargs):
        """
        Implementation of :func:`~kqueen.engines.base.BaseEngine.deprovision`
        """
        unsupported_instances = ['g1-small', 'f1-micro']
        network_policy_body = {
            'networkPolicy': {
                'provider': network_provider,
                'enabled': enabled
            }
        }

        m_type = self.cluster_config['cluster']['nodeConfig']['machineType']
        current_node_count = int(self.cluster_config['cluster'].get('initialNodeCount', 1))

        if current_node_count < 2 or m_type in unsupported_instances:
            msg = 'Setting {} Network Policy for the cluster {} denied due to \
                   unsupported configuration. The recommended minimum size \
                   cluster to run network policy enforcement is 3 \
                   n1-standard-1 instances'.format(network_provider,
                                                   self.cluster_id)
            logger.error(msg)
            return False, msg

        logger.debug('Required Node amount for Network Policy is 2, current node amount: {}'
                     .format(current_node_count))
        network_addon = self.cluster_config['cluster']['addonsConfig'].get('networkPolicyConfig',
                                                                           {})
        logger.debug('Enabled Network addon: {}'.format(network_addon))

        if network_addon.get('disabled', True) is True:
            msg = 'Setting {} Network Policy for the cluster {} denied due to \
                   disabled Network Policy addon. Recreate stack with enabled \
                   Network Policy'.format(network_provider, self.cluster_id)
            logger.error(msg)
            return False, msg

        logger.debug('Setting {} network policy to cluster {}...'.format(network_provider,
                                                                         self.cluster_id))
<<<<<<< HEAD
        request = self.client.projects().zones().clusters().setNetworkPolicy(projectId=self.project,
                                                                             zone=self.zone,
                                                                             clusterId=self.cluster_id,
                                                                             body=network_policy_body)
=======
        request = self.client.projects().zones().clusters().setNetworkPolicy(
            projectId=self.project, zone=self.zone,
            clusterId=self.cluster_id, body=network_policy_body)

>>>>>>> 2193fa13
        try:
            request.execute()
        except Exception as e:
            msg = 'Setting {} Network Policy for cluster {} failed with the following reason: {}'\
                .format(network_provider, self.cluster_id, e)
            logger.exception(msg)
            return False, msg

        logger.debug('Setting {} network policy to cluster {} passed successfully,\
                     saving metadata...'.format(network_provider, self.cluster_id))

        meta = self.cluster.metadata.get('network_policy', {})
        meta['provider'] = network_provider
        meta['enabled'] = enabled
        logger.debug('Updating network policy for cluster {} started, saving metadata...{}'
                     .format(self.cluster_id, self.cluster.metadata['network_policy']))
        self.cluster.save()

        return True, None

    def get_kubeconfig(self):
        """
        Implementation of :func:`~kqueen.engines.base.BaseEngine.get_kubeconfig`
        """
        if not self.cluster.kubeconfig:
            request = self.client.projects().zones().clusters().get(projectId=self.project,
                                                                    zone=self.zone,
                                                                    clusterId=self.cluster_id)
            cluster = request.execute()

            kubeconfig = {}

            if cluster["status"] != "RUNNING":
                return self.cluster.kubeconfig

            # Get cluster section in KubeConfig
            kubeconfig_cluster_detail = {
                'server': "https://" + cluster["endpoint"],
                'certificate-authority-data': cluster["masterAuth"]["clusterCaCertificate"]
            }

            kubeconfig_cluster = {
                'name': cluster["name"],
                'cluster': kubeconfig_cluster_detail
            }

            user = {}
            user['username'] = cluster["masterAuth"]["username"]
            user['password'] = cluster["masterAuth"]["password"]

            kubeconfig_user = {
                'name': 'admin',
                'user': user
            }

            kubeconfig_context = {
                'name': cluster["name"],
                'context': {
                    'cluster': cluster["name"],
                    'user': kubeconfig_user["name"],
                },
            }

            kubeconfig = {
                'apiVersion': 'v1',
                'contexts': [kubeconfig_context],
                'clusters': [kubeconfig_cluster],
                'current-context': cluster["name"],
                'kind': 'Config',
                'preferences': {},
                'users': [kubeconfig_user],
            }

            self.cluster.kubeconfig = kubeconfig
            self.cluster.save()

        return self.cluster.kubeconfig

    def cluster_get(self):
        """
        Implementation of :func:`~kqueen.engines.base.BaseEngine.cluster_get`

        First we try to get cluster by external_id, because its much more efficient in this
        implementation. If its not possible yet, we return from the slower method
        """
        request = self.client.projects().zones().clusters().get(
            projectId=self.project,
            zone=self.zone,
            clusterId=self.cluster_id
        )

        try:
            response = request.execute()
        except Exception as e:
            msg = 'Fetching data from backend for cluster {} failed with the following reason: {}'\
                .format(self.cluster_id, repr(e))
            logger.exception(msg)
            return {}

        state = STATE_MAP.get(response['status'], config.get('CLUSTER_UNKNOWN_STATE'))

        key = 'cluster-{}-{}'.format(self.name, self.cluster_id)
        cluster = {
            'key': key,
            'name': self.cluster_id,
            'id': self.cluster.id,
            'state': state,
            'metadata': {}
        }
        return cluster

    def cluster_list(self):
        """
        Implementation of :func:`~kqueen.engines.base.BaseEngine.cluster_list`

        Get list of all clusters, owned by project,
        both kqueen managed and others in either the specified zone or all zones
        """

        request = self.client.projects().zones().clusters().list(projectId=self.project,
                                                                 zone=self.zone)
        try:
            response = request.execute()
        except Exception as e:
            msg = 'Fetching data from backend for GCE project {} failed with the following reason:'\
                .format(self.project_id)
            logger.exception(msg)
            return []

        clusters = response.get('clusters', [])
        if clusters:
            cl = []
            for cluster in clusters:
                state = STATE_MAP.get(cluster['status'], config.get('CLUSTER_UNKNOWN_STATE'))
                key = 'cluster-{}-{}'.format(cluster['name'], self.cluster_id or None)
                item = {
                    'key': key,
                    'name': self.cluster_id or cluster['name'],
                    'id': self.cluster.id or None,
                    'state': state,
                    'metadata': {
                        'node_config': cluster['nodeConfig'],
                        'current_master_version': cluster['currentMasterVersion'],
                        'zone': cluster['zone']
                    }
                }
                cl.append(item)
                return cl

        return []

    @classmethod
    def engine_status(cls, **kwargs):
        service_account_info = kwargs.get('service_account_info', {})
        project = service_account_info.get('project_id', '')
        project_zone = kwargs.get('zone', '-')
        credentials = service_account.Credentials.from_service_account_info(service_account_info)
        client = googleapiclient.discovery.build('container', 'v1', credentials=credentials)

        test_url = 'https://container.googleapis.com/v1/projects/project/zones/zone/clusters?alt=json'
        headers = {'Accept': 'application/json'}
        response = requests.get(test_url, headers=headers)

        if response.status_code == 401:
            request = client.projects().zones().clusters().list(projectId=project, zone=project_zone)
            try:
                request.execute()
            except Exception as e:
                msg = 'Failed to discover GCE project. Check that credentials is valid. Error:'
                logger.exception(msg)
                return config.get('PROVISIONER_UNKNOWN_STATE')
            status = config.get('PROVISIONER_OK_STATE')
        else:
            status = config.get('PROVISIONER_ERROR_STATE')

        return status<|MERGE_RESOLUTION|>--- conflicted
+++ resolved
@@ -106,11 +106,7 @@
             'network_range': {
                 'type': 'text',
                 'label': 'Network range CIDR',
-<<<<<<< HEAD
-                'order': 5,
-=======
                 'order': 4,
->>>>>>> 2193fa13
                 'placeholder': '10.0.0.0/14',
                 'validators': {
                     'required': False,
@@ -129,11 +125,7 @@
                 ],
                 'default': 'PROVIDER_UNSPECIFIED',
                 'validators': {
-<<<<<<< HEAD
-                    'required': True
-=======
                     'required': False
->>>>>>> 2193fa13
                 },
                 'class_name': 'network-policy'
             }
@@ -328,17 +320,10 @@
 
         logger.debug('Setting {} network policy to cluster {}...'.format(network_provider,
                                                                          self.cluster_id))
-<<<<<<< HEAD
-        request = self.client.projects().zones().clusters().setNetworkPolicy(projectId=self.project,
-                                                                             zone=self.zone,
-                                                                             clusterId=self.cluster_id,
-                                                                             body=network_policy_body)
-=======
         request = self.client.projects().zones().clusters().setNetworkPolicy(
             projectId=self.project, zone=self.zone,
             clusterId=self.cluster_id, body=network_policy_body)
 
->>>>>>> 2193fa13
         try:
             request.execute()
         except Exception as e:
