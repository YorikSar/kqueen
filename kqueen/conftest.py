"""Configuration and fixtures for pytest."""
from faker import Faker
from kqueen.models import Cluster
from kqueen.models import Organization
from kqueen.models import Provisioner
from kqueen.models import User
from kqueen.server import create_app
from kqueen.config import current_config

import etcd
import json
import pytest
import uuid
import yaml

<<<<<<< HEAD
=======
config_file = 'config/test.py'
config = current_config()
>>>>>>> 052a678e
fake = Faker()


@pytest.fixture(autouse=True, scope='session')
def app():
    """Prepare app."""
    app = create_app()

    return app


@pytest.fixture(autouse=True, scope='session')
def etcd_setup():
    _app = create_app()

    try:
        _app.db.client.delete(_app.config['ETCD_PREFIX'], recursive=True)
    except etcd.EtcdKeyNotFound:
        pass


@pytest.fixture
def cluster():
    """Create cluster with manual provisioner."""
    _uuid = uuid.uuid4()
    _user = user()

    prov = Provisioner(
        _user.namespace,
        name='Fixtured provisioner',
        engine='kqueen.engines.ManualEngine',
    )
    prov.save(check_status=False)

    create_kwargs = {
        'id': _uuid,
        'name': 'Name for cluster {}'.format(_uuid),
        'provisioner': prov,
        'state': 'deployed',
        'kubeconfig': yaml.load(open('kubeconfig_localhost', 'r').read()),
    }

    return Cluster.create(_user.namespace, **create_kwargs)


@pytest.fixture
def provisioner():
    """Create dummy manual provisioner."""
    _user = user()

    create_kwargs = {
        'name': 'Fixtured provisioner',
        'engine': 'kqueen.engines.ManualEngine',
    }

    return Provisioner.create(_user.namespace, **create_kwargs)


def get_auth_token(_client, _user):
    """
    Acquire token for given user

    Args:
        client: Client connection
        user: User object

    Returns:
<<<<<<< HEAD
        dict: {'Authorization': 'JWT access_token'}
=======
        dict: {'Authorization': 'Bearer access_token'}

>>>>>>> 052a678e
    """

    data = {
        'username': _user.username,
        'password': _user.password
    }

    response = _client.post(
        '/api/v1/auth',
        data=json.dumps(data),
        content_type='application/json')

<<<<<<< HEAD
    return response.json['access_token']


@pytest.fixture
def auth_header(client):
    """
    Get JWT access token and convert it to HTTP header.

    Args:
        client: Flask client

    Returns:
        dict: {'Authorization': 'JWT access_token'}

    """
    _user = user()
    token = get_auth_token(client, _user)

    return {
        'Authorization': 'JWT {}'.format(token),
        'X-Test-Namespace': _user.namespace,
        'X-User': str(_user),
    }
=======
    return {'Authorization': '{token_prefix} {token}'.format(
        token_prefix=config.get('JWT_AUTH_HEADER_PREFIX'),
        token=response.json['access_token'],
    )}
>>>>>>> 052a678e


@pytest.fixture
def organization():
    """Prepare organization object."""
    organization = Organization(
        None,
        name='DemoOrg',
        namespace='demoorg',
    )
    organization.save()

    return organization


@pytest.fixture(scope='class')
def user():
    """Prepare user object."""
    profile = fake.simple_profile()
    user = User(
        None,
        username=profile['username'],
        password=fake.password(),
        organization=organization(),
    )
    user.save()

    return user


@pytest.fixture
def user_with_namespace():

    org = organization()
    org.namespace = fake.user_name()
    org.save()

    _user = user()
    _user.organization = org
    _user.save()

    return _user<|MERGE_RESOLUTION|>--- conflicted
+++ resolved
@@ -13,11 +13,8 @@
 import uuid
 import yaml
 
-<<<<<<< HEAD
-=======
 config_file = 'config/test.py'
 config = current_config()
->>>>>>> 052a678e
 fake = Faker()
 
 
@@ -85,12 +82,7 @@
         user: User object
 
     Returns:
-<<<<<<< HEAD
-        dict: {'Authorization': 'JWT access_token'}
-=======
         dict: {'Authorization': 'Bearer access_token'}
-
->>>>>>> 052a678e
     """
 
     data = {
@@ -103,7 +95,6 @@
         data=json.dumps(data),
         content_type='application/json')
 
-<<<<<<< HEAD
     return response.json['access_token']
 
 
@@ -123,16 +114,13 @@
     token = get_auth_token(client, _user)
 
     return {
-        'Authorization': 'JWT {}'.format(token),
+        'Authorization': '{token_prefix} {token}'.format(
+            token_prefix=config.get('JWT_AUTH_HEADER_PREFIX'),
+            token=token,
+        ),
         'X-Test-Namespace': _user.namespace,
         'X-User': str(_user),
     }
-=======
-    return {'Authorization': '{token_prefix} {token}'.format(
-        token_prefix=config.get('JWT_AUTH_HEADER_PREFIX'),
-        token=response.json['access_token'],
-    )}
->>>>>>> 052a678e
 
 
 @pytest.fixture
