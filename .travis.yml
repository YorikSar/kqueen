sudo: required
language: python
cache: pip
python:
- '3.6'
service:
- docker
notifications:
  slack:
    secure: imXU/zt9IjKk5OvjZkTICTmxOTKGaZIej2kf7m5iSAKrdM7Lsjhj1m464qOViH3AMjMMZeprC1SL/jFF5azu2DNkQe5j1UlUu1ZxQpwnpmXJaLyTznDZSa76LPoY/R4sqJYozZLzfMQivnIUe6NGTP5vDX8CXpndaOgfAulDzks6xXDTw8q1dyKTtqFx8aPbAFAYRPagaNpy62j09aeNXDY8OVUSJsx8xylRmbHY+t1AH5AMkDPY5AeI0D/CJH1Hnbq88MmvdgUn8OqjvWMgiXsrDFAPZ4WdZCgJZuP2D4jrDuAsnchrOrVi6wKJWA9rNqJD8TqqF8Q8JhdeVAJ098GXAyhkJlDtfeEbh8TYIkLNgpW7e/auh5rzHk5MvH7kTVzyZjGMb7Vo+7c7nypFoWeom1m8Pg5rCT7vx7+0NhQjg1moMQ2kPWzaZkITDdblxuf6rpraEx2ydqPh6pAAto+VWXRrdbJJTGSTVIfPFDHYeqkCq+QVGfdCi2BucnnQVZJLUqEdGxnn86ICwhjJ5uC4Ah7Czd/pZOrdgFMWTT6DS9fjRiIHOnAAp1wKYzAoRBKQkhltDFMrayDxN5dp+IXDnnlQWPm14mwAyNd/zt8pWCue5hT2oK7oeuQsNfSemSPg92DCZRZNZ684UbJGKn0RJlSpXLyQRjja0IjA+Kk=
    on_success: change
    on_failure: change
    on_pull_requests: false
stages:
- name: test
- name: build
- name: publish
  if: tag =~ ^v.*
- name: verify
  if: branch = master AND type = push
jobs:
  include:
  - stage: test
    before_install:
    - docker-compose -f docker-compose.yml -f docker-compose.kubernetes.yml up -d
    install:
    - pip3 install -r requirements.txt
    script:
    - python3 -m flake8
    - python3 -m pytest --cov=. --cov-report=term-missing:skip-covered
    - coveralls
    - pip3 install --editable .
    - python3 -m kqueen &
    - sleep 2
    - wget -O - http://localhost:5000/api/v1/health
<<<<<<< HEAD
  - stage: build
    script:
    - export IMAGE="kqueen/api:${TRAVIS_BRANCH}"
    - echo "Building image $IMAGE"
    - docker build -t $IMAGE .
    - docker login -u "$DOCKER_USERNAME" -p "$DOCKER_PASSWORD"
    - docker push $IMAGE
    - docker logout
=======
  - stage: test
    script:
    - docker-compose -f docker-compose.etcd-volume.yml up -d
    - docker-compose -f docker-compose.etcd-volume.yml exec etcd etcdctl mkdir /travis/
    - docker-compose -f docker-compose.etcd-volume.yml exec etcd etcdctl set /travis/commit $TRAVIS_COMMIT
    - docker-compose -f docker-compose.etcd-volume.yml exec etcd etcdctl backup --data-dir /0.etcd/ --backup-dir /root/backup/
    - docker-compose -f docker-compose.etcd-volume.yml stop
    - docker-compose -f docker-compose.etcd-volume.yml rm -fv
    - sed -i 's/#//g' docker-compose.etcd-volume.yml
    - docker-compose -f docker-compose.etcd-volume.yml up -d
    - docker-compose -f docker-compose.etcd-volume.yml exec etcd etcdctl ls --recursive /travis/
    - |
        export VALUE="$(docker-compose -f docker-compose.etcd-volume.yml exec -T etcd etcdctl get /travis/commit)";
        echo "$VALUE == $TRAVIS_COMMIT";
        [ "$VALUE" == "$TRAVIS_COMMIT" ] && exit 0 || exit 1
>>>>>>> 2fa1af83
  - stage: publish
    script:
    - "/bin/true"
    deploy:
      provider: pypi
      user: tomkukral
      password:
        secure: Xfov5rO0PH40sBITF8TxfbnMJcRD9DZ5Bl1JNBwsk+dd56dpZUR5ZMAmjjGgMQTMk6JPfU1EDx/c4r8SS5gU3LErPI9cuHzggp59hhAMIjKdI7a42t6vLPc/fmymWBejhhcA2NAgDzc7p6B50ZiFJGchWADrvuVpDhzQIrokayv83FnKcB4cY31LKLJwu85o5CehUMQCRlvzCv/NuEstfJEdIhqzx2xnQI8qlLPNtMHtCJy5r/kauURFpx2IqgQ2WjMVWsfAtSlT+b5n7rZrhPCrCWD4C1VGWK5+LpxcuEhVb33oeaT1y2wpSo5+rg4c12/HP/HQXYPe0HoHJxKshT3Xw5YjcwQtoYpvkrmssHbEzY0l1QBkRqFVnuybXMcqLW2YSoUJ2M62U1ll0TyvFl/R9j1Jf+tXFxwANr+buaWSPW/FBsfMw//+EBXmNGAmwT+VfPdEysGP95bM1Ewl4w2OHLj1IDvA/V1d/Uf1NXOr0A8Q4MeiDT+PFngwoK+QKdVPO0hoErKJZ1QXXEALdBEbnuDM60a8gvJCD7D5sfygfUCVRxSvcQfFRULam5JvHcyH7JeWJzlBabKl9YNJbQgji1vkbLk1gEyyKl7SayLGngqVzdrCCLlfRbH8UsPR8pgIWW4LU5DS3AsWz3ln6mfyHV333DDj4r9ImZDMvhI=
      on:
        tags: true
        repo: Mirantis/kqueen
  - stage: verify
    before_install:
    - docker-compose -f docker-compose.yml -f docker-compose.kubernetes.yml up -d
    install:
    - pip3 install --upgrade kqueen
    script:
    - "./entrypoint.sh &"
    - sleep 2
    - wget -O - http://localhost:5000/api/v1/health
<|MERGE_RESOLUTION|>--- conflicted
+++ resolved
@@ -33,7 +33,6 @@
     - python3 -m kqueen &
     - sleep 2
     - wget -O - http://localhost:5000/api/v1/health
-<<<<<<< HEAD
   - stage: build
     script:
     - export IMAGE="kqueen/api:${TRAVIS_BRANCH}"
@@ -42,7 +41,6 @@
     - docker login -u "$DOCKER_USERNAME" -p "$DOCKER_PASSWORD"
     - docker push $IMAGE
     - docker logout
-=======
   - stage: test
     script:
     - docker-compose -f docker-compose.etcd-volume.yml up -d
@@ -58,7 +56,6 @@
         export VALUE="$(docker-compose -f docker-compose.etcd-volume.yml exec -T etcd etcdctl get /travis/commit)";
         echo "$VALUE == $TRAVIS_COMMIT";
         [ "$VALUE" == "$TRAVIS_COMMIT" ] && exit 0 || exit 1
->>>>>>> 2fa1af83
   - stage: publish
     script:
     - "/bin/true"
@@ -78,4 +75,4 @@
     script:
     - "./entrypoint.sh &"
     - sleep 2
-    - wget -O - http://localhost:5000/api/v1/health
+    - wget -O - http://localhost:5000/api/v1/health